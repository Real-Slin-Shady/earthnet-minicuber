
import os
import pystac_client
import stackstac
import rasterio
import xarray as xr
import numpy as np
import fsspec

from . import provider_base

SHORT_TO_LONG_NAMES = {
    't2m': '2m_temperature', 
    'pev': 'potential_evaporation', 
    'slhf': 'surface_latent_heat_flux',
    'ssr': 'surface_net_solar_radiation', 
    'sp': 'surface_pressure', 
    'sshf': 'surface_sensible_heat_flux',
    'e': 'total_evaporation', 
    'tp': 'total_precipitation'
}

class ERA5(provider_base.Provider):

    def __init__(self, bands = ['t2m', 'pev', 'slhf', 'ssr', 'sp', 'sshf', 'e', 'tp'], aggregation_types = ["mean", "min", "max"], zarrpath = None, zarrurl = None):
        
        self.bands = bands
        self.aggregation_types = aggregation_types
        self.zarrpath = zarrpath
        self.zarrurl = zarrurl

<<<<<<< HEAD
    def load_data(self, bbox, time_interval, **kwargs):

        era5 = xr.open_zarr(self.zarrpath, consolidated = False)
=======
    def load_data(self, bbox, time_interval):
        
        # If an URL is given, loads the cloud zarr, otherwise loads from local zarrpath
        if self.zarrurl:
            era5 = xr.open_zarr(fsspec.get_mapper(self.zarrurl), consolidated=True)
        elif self.zarrpath:
            era5 = xr.open_zarr(self.zarrpath, consolidated = False)
>>>>>>> e25c37f1

        era5 = era5[self.bands]

        center_lon = (bbox[0] + bbox[2])/2
        center_lat = (bbox[1] + bbox[3])/2

        era5 = era5.sel(lat = center_lat, lon = center_lon, method = "nearest").drop_vars(["lat", "lon"])

        era5 = era5.sel(time = slice(time_interval[:10], time_interval[-10:]))

        agg_era5_collector = []
        for aggregation_type in self.aggregation_types:
            if aggregation_type == "mean":
                curr_agg_era5 = era5.groupby("time.date").mean("time").rename({"date": "time"})
            elif aggregation_type == "min":
                curr_agg_era5 = era5.groupby("time.date").min("time").rename({"date": "time"})
            elif aggregation_type == "max":
                curr_agg_era5 = era5.groupby("time.date").max("time").rename({"date": "time"})
            elif aggregation_type == "median":
                curr_agg_era5 = era5.groupby("time.date").median("time").rename({"date": "time"})
            elif aggregation_type == "std":
                curr_agg_era5 = era5.groupby("time.date").std("time").rename({"date": "time"})
            else:
                continue
            curr_agg_era5["time"] = np.array([str(d) for d in curr_agg_era5.time.values], dtype="datetime64[D]")
            curr_agg_era5 = curr_agg_era5.rename({b: f"era5_{b}_{aggregation_type}" for b in self.bands})
            agg_era5_collector.append(curr_agg_era5)
        
        agg_era5 = xr.merge(agg_era5_collector)


        for b in self.bands:
            for a in self.aggregation_types:

                agg_era5[f"era5_{b}_{a}"].attrs = {
                    "provider": "ERA5-Land",
                    "interpolation_type": "linear",
                    "description": f"{SHORT_TO_LONG_NAMES[b]} 3-hourly data aggregated by {a}"
                }
        

        return agg_era5<|MERGE_RESOLUTION|>--- conflicted
+++ resolved
@@ -29,19 +29,13 @@
         self.zarrpath = zarrpath
         self.zarrurl = zarrurl
 
-<<<<<<< HEAD
     def load_data(self, bbox, time_interval, **kwargs):
-
-        era5 = xr.open_zarr(self.zarrpath, consolidated = False)
-=======
-    def load_data(self, bbox, time_interval):
         
         # If an URL is given, loads the cloud zarr, otherwise loads from local zarrpath
         if self.zarrurl:
             era5 = xr.open_zarr(fsspec.get_mapper(self.zarrurl), consolidated=True)
         elif self.zarrpath:
             era5 = xr.open_zarr(self.zarrpath, consolidated = False)
->>>>>>> e25c37f1
 
         era5 = era5[self.bands]
 
